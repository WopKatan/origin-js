import ContractService from './services/contract-service'
import IpfsService from './services/ipfs-service'
import { Attestations } from './resources/attestations'
import Listings from './resources/listings'
import Notifications from './resources/notifications'
import Purchases from './resources/purchases'
import Reviews from './resources/reviews'
import Users from './resources/users'
import fetch from 'cross-fetch'
import store from 'store'

const defaultBridgeServer = 'https://bridge.originprotocol.com'
const defaultIpfsDomain = 'gateway.originprotocol.com'
const defaultIpfsApiPort = '5002'
const defaultIpfsGatewayPort = '443'
const defaultIpfsGatewayProtocol = 'https'
const defaultAttestationServerUrl = `${defaultBridgeServer}/api/attestations`
<<<<<<< HEAD
const defaultWalletLinkerUrl = `${defaultBridgeServer}/api/wallet-linker`
=======
const defaultIndexingServerUrl = `${defaultBridgeServer}/api`
>>>>>>> 9b0344e2

class Origin {
  constructor({
    ipfsDomain = defaultIpfsDomain,
    ipfsApiPort = defaultIpfsApiPort,
    ipfsGatewayPort = defaultIpfsGatewayPort,
    ipfsGatewayProtocol = defaultIpfsGatewayProtocol,
    attestationServerUrl = defaultAttestationServerUrl,
<<<<<<< HEAD
    walletLinkerUrl = defaultWalletLinkerUrl,
=======
    indexingServerUrl = defaultIndexingServerUrl,
>>>>>>> 9b0344e2
    contractAddresses,
    web3
  } = {}) {
    this.contractService = new ContractService({contractAddresses, web3, walletLinkerUrl, fetch})
    this.ipfsService = new IpfsService({
      ipfsDomain,
      ipfsApiPort,
      ipfsGatewayPort,
      ipfsGatewayProtocol
    })

    this.attestations = new Attestations({
      serverUrl: attestationServerUrl,
      contractService: this.contractService,
      fetch
    })

    this.listings = new Listings({
      contractService: this.contractService,
      ipfsService: this.ipfsService,
      indexingServerUrl,
      fetch
    })

    this.purchases = new Purchases({
      contractService: this.contractService,
      ipfsService: this.ipfsService,
      indexingServerUrl,
      fetch
    })

    this.notifications = new Notifications({
      listings: this.listings,
      purchases: this.purchases,
      contractService: this.contractService,
      store
    })

    this.reviews = new Reviews({
      contractService: this.contractService,
      ipfsService: this.ipfsService
    })

    this.users = new Users({
      contractService: this.contractService,
      ipfsService: this.ipfsService
    })
  }
}

module.exports = Origin<|MERGE_RESOLUTION|>--- conflicted
+++ resolved
@@ -15,11 +15,8 @@
 const defaultIpfsGatewayPort = '443'
 const defaultIpfsGatewayProtocol = 'https'
 const defaultAttestationServerUrl = `${defaultBridgeServer}/api/attestations`
-<<<<<<< HEAD
+const defaultIndexingServerUrl = `${defaultBridgeServer}/api`
 const defaultWalletLinkerUrl = `${defaultBridgeServer}/api/wallet-linker`
-=======
-const defaultIndexingServerUrl = `${defaultBridgeServer}/api`
->>>>>>> 9b0344e2
 
 class Origin {
   constructor({
@@ -28,11 +25,8 @@
     ipfsGatewayPort = defaultIpfsGatewayPort,
     ipfsGatewayProtocol = defaultIpfsGatewayProtocol,
     attestationServerUrl = defaultAttestationServerUrl,
-<<<<<<< HEAD
+    indexingServerUrl = defaultIndexingServerUrl,
     walletLinkerUrl = defaultWalletLinkerUrl,
-=======
-    indexingServerUrl = defaultIndexingServerUrl,
->>>>>>> 9b0344e2
     contractAddresses,
     web3
   } = {}) {
