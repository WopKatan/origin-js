--- conflicted
+++ resolved
@@ -8,11 +8,7 @@
 
 Just getting started with Origin? We recommend using [Origin Box](https://github.com/OriginProtocol/origin-box) for development and testing on your local machine.
 
-<<<<<<< HEAD
-origin-js is a library of javascript code and Ethereum smart contracts which allow anyone to create decentralized marketplaces, including for fractional usage. It is an open source project created by [Origin Protocol](https://www.originprotocol.com/).
-=======
 # origin-js
->>>>>>> 4b712107
 
 origin-js is a library of javascript code and Ethereum smart contracts which allow anyone to create decentralized marketplaces, including for fractional usage. It is an open source project created by [Origin Protocol](https://www.originprotocol.com/).
 
