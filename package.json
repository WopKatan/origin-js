{
  "name": "origin",
  "version": "0.7.0",
  "description": "",
  "engines": {
    "node": "9.11.1"
  },
  "main": "./dist/index.js",
  "scripts": {
    "build": "node scripts/build.js",
    "bridge:bash": "docker exec -it origin-bridge-container /bin/bash",
    "bridge:build": "docker build ./bridge-container -t origin-bridge-image",
    "bridge:start": "docker run -d -p 4000:4000 -p 5000:5000 -p 5432:5432 -p 6379:6379 -p 9200:9200 --name origin-bridge-container origin-bridge-image",
    "bridge:stop": "docker stop origin-bridge-container && docker rm origin-bridge-container",
    "format": "npx prettier-eslint --write 'src/**/*.js' 'test/**/*test.js' 'contracts/test/**/*.js' 'scripts/**/*.js'",
    "install:dev": "npm install && npm link",
<<<<<<< HEAD
    "start": "node scripts/build.js serve",
    "deploy:checklist": "node scripts/deploy_checklist.js"
=======
    "prepare": "npm run build",
    "start": "node scripts/build.js serve",
    "start:no-ganache": "node scripts/build.js serve no-ganache",
    "test": "node scripts/test.js",
    "test:contracts": "node scripts/test-contracts.js",
    "test:js": "mocha --compilers js:babel-core/register --require babel-polyfill"
>>>>>>> 50fbfddc
  },
  "files": [
    "dist"
  ],
  "repository": {
    "type": "git",
    "url": "https://github.com/OriginProtocol/origin-js"
  },
  "author": "Stan James <stan@originprotocol.com>",
  "license": "MIT",
  "dependencies": {
    "ajv": "^6.5.0",
    "babel-polyfill": "^6.26.0",
    "bs58": "^4.0.1",
    "cross-fetch": "^2.1.1",
    "ethereumjs-util": "^5.2.0",
    "form-data": "^2.3.2",
    "map-cache": "^0.2.2",
    "rlp": "^2.0.0",
    "store": "^2.0.12",
    "web3": "^1.0.0-beta.34"
  },
  "devDependencies": {
    "ajv-merge-patch": "^4.1.0",
    "babel-cli": "^6.26.0",
    "babel-core": "^6.26.3",
    "babel-eslint": "^8.2.3",
    "babel-loader": "^7.1.4",
    "babel-plugin-transform-class-properties": "^6.24.1",
    "babel-preset-env": "^1.6.1",
    "babel-preset-es2015": "^6.24.1",
    "babel-preset-react": "^6.24.1",
    "babel-preset-stage-2": "^6.24.1",
    "chai": "^4.1.2",
    "chai-string": "1.4.0",
    "chalk": "^2.4.1",
    "eth-gas-reporter": "^0.1.2",
    "fetch-mock": "^6.3.0",
    "flow-bin": "^0.71.0",
    "ganache-core": "^2.1.0",
    "html-webpack-plugin": "^3.2.0",
    "ipfs": "^0.28.2",
    "ipfs-api": "^20.2.1",
    "mocha": "^5.1.1",
    "mocha-loader": "^1.1.3",
    "node-watch": "^0.5.8",
    "prettier-eslint-cli": "^4.7.1",
    "sinon": "^5.0.7",
    "truffle": "^4.1.8",
    "truffle-contract": "^3.0.5",
    "truffle-hdwallet-provider": "0.0.5",
    "webpack": "^4.8.1",
    "webpack-cli": "^2.1.3",
    "webpack-dev-server": "^3.1.4",
    "webpack-node-externals": "^1.7.2"
  },
  "eslintConfig": {
    "root": true,
    "parser": "babel-eslint",
    "extends": [
      "eslint:recommended"
    ],
    "env": {
      "browser": true,
      "es6": true,
      "mocha": true,
      "node": true
    },
    "globals": {
      "artifacts": true,
      "assert": true,
      "contract": true,
      "expect": true,
      "web3": true
    },
    "rules": {
      "indent": [
        "error",
        2
      ],
      "no-console": [
        "off"
      ],
      "no-var": [
        "error"
      ],
      "prefer-const": [
        "error"
      ],
      "semi": [
        "error",
        "never"
      ],
      "quotes": [
        "error",
        "single",
        {
          "avoidEscape": true,
          "allowTemplateLiterals": true
        }
      ]
    }
  }
}<|MERGE_RESOLUTION|>--- conflicted
+++ resolved
@@ -14,17 +14,13 @@
     "bridge:stop": "docker stop origin-bridge-container && docker rm origin-bridge-container",
     "format": "npx prettier-eslint --write 'src/**/*.js' 'test/**/*test.js' 'contracts/test/**/*.js' 'scripts/**/*.js'",
     "install:dev": "npm install && npm link",
-<<<<<<< HEAD
-    "start": "node scripts/build.js serve",
     "deploy:checklist": "node scripts/deploy_checklist.js"
-=======
     "prepare": "npm run build",
     "start": "node scripts/build.js serve",
     "start:no-ganache": "node scripts/build.js serve no-ganache",
     "test": "node scripts/test.js",
     "test:contracts": "node scripts/test-contracts.js",
     "test:js": "mocha --compilers js:babel-core/register --require babel-polyfill"
->>>>>>> 50fbfddc
   },
   "files": [
     "dist"
