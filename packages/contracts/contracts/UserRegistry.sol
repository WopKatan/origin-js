pragma solidity ^0.4.11;

/// @title UserRegistry
/// @dev Used to keep registry of user identifies
/// @author Matt Liu <matt@originprotocol.com>, Josh Fraser <josh@originprotocol.com>, Stan James <stan@originprotocol.com>

contract UserRegistry {
    /*
    * Events
    */

    event NewUser(address _address);

    /*
    * Storage
    */

<<<<<<< HEAD
    // Array of all users
    UserStruct[] public users;
=======
    // Mapping of all users
    mapping(address => userStruct) public users;
>>>>>>> f9ed3a66

    /*
    * Structs
    */

<<<<<<< HEAD
    struct UserStruct {
        address owner;
=======
    struct userStruct {
>>>>>>> f9ed3a66
        bytes32 ipfsHash;
        bool isSet;
    }

    /*
    * Modifiers
    */

    modifier isValidUserAddress() {
        require (users[msg.sender].isSet);
        _;
    }

    /*
    * Public functions
    */

    /// @dev create(): Create a new user
    /// @param _ipfsHash Hash of data on ipfsHash
<<<<<<< HEAD
    function create(
        bytes32 _ipfsHash
    )
        public
        returns (uint)
    {
        users.push(UserStruct(msg.sender, _ipfsHash));
        NewUser(users.length-1);
        return users.length;
    }

    /// @dev create(): Create a new user
    /// @param _ipfsHash Hash of data on ipfsHash
    function update(
        uint _index,
=======
    function set(
>>>>>>> f9ed3a66
        bytes32 _ipfsHash
    )
        public
    {
        users[msg.sender] = userStruct(_ipfsHash, true);
        NewUser(msg.sender);
    }

    /// @dev createAnother(): Create a new user and associates attenstion or proof with user
    // @param wallet id
    // Attestation or proof to associate to the user
    // TODO: (Brad David) replace with real function
    function createAnother(
        string _id,
        string payload)
        public
        pure
        returns (string)
    {
        _id; // Dummy "operation" to silence copiler warnigns
        return payload;
    }

    /// @dev get(): returns and existing user associated with wallet id
    // @param wallet id
    function get(
        string _id
    )
        public
        pure
        returns (string)
    {
        return _id;
    }
}<|MERGE_RESOLUTION|>--- conflicted
+++ resolved
@@ -15,24 +15,14 @@
     * Storage
     */
 
-<<<<<<< HEAD
-    // Array of all users
-    UserStruct[] public users;
-=======
     // Mapping of all users
     mapping(address => userStruct) public users;
->>>>>>> f9ed3a66
 
     /*
     * Structs
     */
 
-<<<<<<< HEAD
-    struct UserStruct {
-        address owner;
-=======
     struct userStruct {
->>>>>>> f9ed3a66
         bytes32 ipfsHash;
         bool isSet;
     }
@@ -52,25 +42,7 @@
 
     /// @dev create(): Create a new user
     /// @param _ipfsHash Hash of data on ipfsHash
-<<<<<<< HEAD
-    function create(
-        bytes32 _ipfsHash
-    )
-        public
-        returns (uint)
-    {
-        users.push(UserStruct(msg.sender, _ipfsHash));
-        NewUser(users.length-1);
-        return users.length;
-    }
-
-    /// @dev create(): Create a new user
-    /// @param _ipfsHash Hash of data on ipfsHash
-    function update(
-        uint _index,
-=======
     function set(
->>>>>>> f9ed3a66
         bytes32 _ipfsHash
     )
         public
