--- conflicted
+++ resolved
@@ -35,27 +35,6 @@
     this.mapCache = new MapCache()
   }
 
-<<<<<<< HEAD
-  async submitListing(formListingJson) {
-      const file = {
-        path: 'listing.json',
-        content: JSON.stringify(formListingJson)
-      }
-
-      const addFile = promisify(this.ipfs.files.add.bind(this.ipfs.files))
-
-      let response
-      try {
-        response = await addFile([file])
-      } catch (error) {
-        console.error('Can\'t connect to IPFS.', error)
-        throw new Error('Can\'t connect to IPFS. Failure to submit listing to IPFS')
-      }
-
-      const ipfsHashStr = response[0].hash
-      if (!ipfsHashStr) {
-        throw new Error('Failure to submit listing to IPFS')
-=======
   submitListing(formListingJson) {
     const file = {
       path: 'listing.json',
@@ -80,40 +59,27 @@
     return this.getFile(ipfsHashStr)
   }
 
-  submitFile(file) {
-    return new Promise((resolve, reject) => {
-      this.ipfs.files.add([file], (error, response) => {
-        if (error) {
-          console.error('Can\'t connect to IPFS.')
-          console.error(error)
-          reject('Can\'t connect to IPFS. Failure to submit file to IPFS')
-          return;
-        }
-        const file = response[0]
-        const ipfsHashStr = file.hash
-        if (ipfsHashStr) {
-          this.mapCache.set(ipfsHashStr, file)
-          resolve(ipfsHashStr)
-        } else {
-          reject('Failure to submit file to IPFS')
-        }
-      })
-    })
-  }
+  async submitFile(file) {
+      const addFile = promisify(this.ipfs.files.add.bind(this.ipfs.files))
 
-  getFile(ipfsHashStr) {
-    return new Promise((resolve, reject) => {
-      // Check for cache hit
-      if (this.mapCache.has(ipfsHashStr)) {
-        resolve(this.mapCache.get(ipfsHashStr))
->>>>>>> cd8f0d4d
+      let response
+      try {
+        response = await addFile([file])
+      } catch (error) {
+        console.error('Can\'t connect to IPFS.', error)
+        throw new Error('Can\'t connect to IPFS. Failure to submit listing to IPFS')
+      }
+
+      const ipfsHashStr = response[0].hash
+      if (!ipfsHashStr) {
+        throw new Error('Failure to submit listing to IPFS')
       }
 
       this.mapCache.set(ipfsHashStr, formListingJson)
       return ipfsHashStr
   }
 
-  async getListing(ipfsHashStr) {
+  async getFile(ipfsHashStr) {
     // Check for cache hit
     if (this.mapCache.has(ipfsHashStr)) {
       return this.mapCache.get(ipfsHashStr)
